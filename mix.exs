--- conflicted
+++ resolved
@@ -3,15 +3,9 @@
 
   def project do
     [app: :conform,
-<<<<<<< HEAD
      version: "0.7.0",
      elixir: "~> 0.14.2-dev",
-     escript_main_module: Conform,
-=======
-     version: "0.6.0",
-     elixir: "~> 0.14.1",
      escript: [main_module: Conform],
->>>>>>> 1883b81e
      description: description,
      package: package,
      deps: deps]
